--- conflicted
+++ resolved
@@ -8,15 +8,12 @@
 
 - Removed default verification from `wallet::sync`. sync-time verification is added in `script_sync` and is activated by `verify` feature flag.
 - `verify` flag removed from `TransactionDetails`.
-<<<<<<< HEAD
+- Add `get_internal_address` to allow you to get internal addresses just as you get external addresses.
 - added `ensure_addresses_cached` to `Wallet` to let offline wallets load and cache addresses in their database
-=======
-- Add `get_internal_address` to allow you to get internal addresses just as you get external addresses.
 
 ## [v0.16.1] - [v0.16.0]
 
 - Pin tokio dependency version to ~1.14 to prevent errors due to their new MSRV 1.49.0
->>>>>>> f0188f49
 
 ## [v0.16.0] - [v0.15.0]
 
